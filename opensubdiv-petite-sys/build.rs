#![allow(unreachable_code)]
use std::{env, path::PathBuf};

//#[cfg(all(target_os = "macos", feature = "openmp"))]
//static MAC_OS_BREW_CLANG_PATH: &str = "/usr/local/opt/llvm";

pub fn main() {
    #[cfg(all(target_os = "macos", feature = "cuda"))]
    panic!("The feature `cuda` is not available on macOS.");

    #[cfg(all(not(target_os = "macos"), feature = "metal"))]
    panic!("The feature `metal` is only available on macOS.");

    // FIXME: check if Homebrew Clang is installed in
    // /usr/local/Cellar/llvm/11.1.0/bin

    let mut open_subdiv = cmake::Config::new("OpenSubdiv");

    open_subdiv
        .always_configure(true)
        .define("NO_EXAMPLES", "1")
        .define("NO_TUTORIALS", "1")
        .define("NO_REGRESSION", "1")
        .define("NO_PTEX", "1")
        .define("NO_DOC", "1")
        .define("NO_OPENCL", "1")
        .define("NO_CLEW", "1")
        .define("NO_TBB", "1")
        .define("NO_GLFW", "1")
        .define("NO_OPENGL", "1") // Disable OpenGL to avoid GPU-related build issues
        .define("NO_DX", "1") // Disable DirectX
        .define("CMAKE_CXX_STANDARD", "14");

    // Always disable CUDA unless explicitly enabled
    #[cfg(not(feature = "cuda"))]
    open_subdiv.define("NO_CUDA", "1");

    #[cfg(any(target_os = "macos", not(feature = "openmp")))]
    open_subdiv.define("NO_OMP", "1");

    #[cfg(any(not(target_os = "macos"), not(feature = "metal")))]
    open_subdiv.define("NO_METAL", "1");

    /* FIXME: OMP support on macOS
    #[cfg(all(target_os = "macos", feature = "openmp"))]
    {
        // We try to use Homebrew's Clang for building; not Apple Clang.
        // This allows us to build with OpenMP support.
        let clang_path = PathBuf::from(MAC_OS_BREW_CLANG_PATH);
        let clang = clang_path.join("bin").join("clang");
        let clang_pp = clang_path.join("bin").join("clang++");
        let clang_lib = clang_path.join("lib");

        if clang.exists() && clang_pp.exists() {
            open_subdiv
                .define("CMAKE_C_COMPILER", clang)
                .define("CMAKE_CXX_COMPILER", clang_pp)
                .define("OPENMP_LIBRARIES", &clang_lib)
                .define("OPENMP_INCLUDES", clang_path.join("include"));

            println!("cargo:rustc-link-search=native={}", clang_lib.display());
        } else {
            // No clang installed via Homebrew – we can't build with OpenMP
            // support on macOS as Apple's Clang has no support for it.
            panic!("Feature `openmp` enabled but no OpenMP capable compiler found.")
        }

    }*/

    let open_subdiv = open_subdiv.build();

    let osd_inlude_path = open_subdiv.join("include");
    let osd_lib_path = open_subdiv.join("lib");

    let mut osd_capi = cc::Build::new();

    // Check if CXXFLAGS contains stdlib setting and apply it
    if let Ok(cxxflags) = env::var("CXXFLAGS") {
        if cxxflags.contains("-stdlib=libc++") {
            osd_capi.flag("-stdlib=libc++");
        }
    }

    osd_capi
        .include(&osd_inlude_path)
        .cpp(true)
        .static_flag(true)
        .flag("-std=c++14")
        .flag("-Wno-return-type-c-linkage")
        .file("c-api/far/primvar_refiner.cpp")
        .file("c-api/far/stencil_table.cpp")
        .file("c-api/far/stencil_table_factory.cpp")
        .file("c-api/far/topology_refiner.cpp")
        .file("c-api/far/topology_level.cpp")
        .file("c-api/far/patch_table.cpp")
        // .file("c-api/far/patch_evaluator.cpp") // TODO: Fix header includes
        .file("c-api/osd/cpu_evaluator.cpp")
        .file("c-api/osd/cpu_vertex_buffer.cpp");

    #[cfg(all(feature = "openmp", not(target_os = "macos")))]
    osd_capi
        .file("c-api/osd/omp_evaluator.cpp")
        .file("c-api/osd/omp_vertex_buffer.cpp");

    #[cfg(all(feature = "cuda", not(target_os = "macos")))]
    osd_capi
        .include(&osd_inlude_path)
        .file("c-api/osd/cuda_evaluator.cpp")
        .file("c-api/osd/cuda_vertex_buffer.cpp");

    osd_capi.compile("osd-capi");

    println!("cargo:rustc-link-lib=static=osd-capi");

    println!("cargo:rustc-link-search=native={}", osd_lib_path.display());
    println!("cargo:rustc-link-lib=static=osdCPU");

    #[cfg(all(feature = "openmp", not(target_os = "macos")))]
    println!("cargo:rustc-link-lib=static=osdOMP");

    #[cfg(feature = "cuda")]
    println!("cargo:rustc-link-lib=static=osdGPU");

    // Link appropriate C++ standard library
    #[cfg(target_os = "linux")]
    {
        // Check if we're using libc++
        if let Ok(cxxflags) = env::var("CXXFLAGS") {
            if cxxflags.contains("-stdlib=libc++") {
                println!("cargo:rustc-link-lib=dylib=c++");
                println!("cargo:rustc-link-lib=dylib=c++abi");
            } else {
                println!("cargo:rustc-link-lib=dylib=stdc++");
            }
        } else {
            // Default to libstdc++
            println!("cargo:rustc-link-lib=dylib=stdc++");
        }
    }
    #[cfg(target_os = "macos")]
    println!("cargo:rustc-link-lib=dylib=c++");

    println!("cargo:rerun-if-changed=wrapper.hpp");

    let bindings = bindgen::Builder::default()
        .header("wrapper.hpp")
        .clang_arg("-IOpenSubdiv")
        .parse_callbacks(Box::new(bindgen::CargoCallbacks::new()))
<<<<<<< HEAD
=======
        // Only allow the specific functions we wrap
        .allowlist_function("PatchTableFactory_.*")
        .allowlist_function("PatchTable_.*")
        .allowlist_function("PatchDescriptor_.*")
        .allowlist_function("PatchParam_.*")
        // Keep existing allowlist for types we need
>>>>>>> 8b0f2985
        .allowlist_type("OpenSubdiv.*")
        // Block all std types to avoid union issues
        .blocklist_type("std::.*")
        // Block problematic OpenSubdiv types that use templates
        .blocklist_type(".*StencilTableReal.*")
        .blocklist_type(".*LimitStencilTableReal.*")
        // Block type aliases that reference the blocked types
        .blocklist_type(".*_BaseTable")
        .blocklist_type(".*StencilTableFactory.*")
        .blocklist_type(".*StencilTableF")
        .blocklist_type(".*StencilTableD")
        .blocklist_type(".*StencilTablePtr.*")
        .blocklist_type(".*PatchTable_StencilTablePtr.*")
        .blocklist_type(".*PatchTableBuilder.*")
        // Make std types opaque
        .opaque_type("std::.*")
        // Make PatchTable opaque since it uses blocked types
        .opaque_type("OpenSubdiv_v3_6_1_Far_PatchTable")
        .derive_partialeq(true)
        .derive_eq(true)
        .derive_hash(true)
        .derive_debug(true)
        .layout_tests(false);

    // Use standard library headers
    let bindings = bindings.clang_arg("-xc++").clang_arg("-std=c++14");

    let out_path = PathBuf::from(env::var_os("OUT_DIR").unwrap());
    let bindings = bindings
        .clang_args(&["-F", osd_inlude_path.to_str().unwrap()])
        .generate()
        .expect("Unable to generate bindings");

    let bindings_path = out_path.join("bindings.rs");
    bindings
        .write_to_file(bindings_path)
        .expect("Couldn't write bindings");

    println!("cargo:rerun-if-changed=build.rs");
}<|MERGE_RESOLUTION|>--- conflicted
+++ resolved
@@ -146,15 +146,12 @@
         .header("wrapper.hpp")
         .clang_arg("-IOpenSubdiv")
         .parse_callbacks(Box::new(bindgen::CargoCallbacks::new()))
-<<<<<<< HEAD
-=======
         // Only allow the specific functions we wrap
         .allowlist_function("PatchTableFactory_.*")
         .allowlist_function("PatchTable_.*")
         .allowlist_function("PatchDescriptor_.*")
         .allowlist_function("PatchParam_.*")
         // Keep existing allowlist for types we need
->>>>>>> 8b0f2985
         .allowlist_type("OpenSubdiv.*")
         // Block all std types to avoid union issues
         .blocklist_type("std::.*")
