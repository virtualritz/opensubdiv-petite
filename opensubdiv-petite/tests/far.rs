//! Tests for the far module.

use opensubdiv_petite::far::*;
use opensubdiv_petite::Index;

#[test]
fn test_topology_descriptor_creation() {
    // Test basic cube topology.
    let vertices_per_face = [4, 4, 4, 4, 4, 4];
    let face_vertices = [
        0, 1, 3, 2, 2, 3, 5, 4, 4, 5, 7, 6, 6, 7, 1, 0, 1, 7, 5, 3, 6, 0, 2, 4,
    ];

    let descriptor = TopologyDescriptor::new(8, &vertices_per_face, &face_vertices);

    // Clone should work.
    let _cloned = descriptor;
}

#[test]
fn test_topology_descriptor_with_creases() {
    let vertices_per_face = [4, 4, 4, 4, 4, 4];
    let face_vertices = [
        0, 1, 3, 2, 2, 3, 5, 4, 4, 5, 7, 6, 6, 7, 1, 0, 1, 7, 5, 3, 6, 0, 2, 4,
    ];

    let crease_vertices = [0, 1, 1, 3, 3, 2, 2, 0];
    let crease_weights = [10.0, 10.0, 10.0, 10.0];

    let mut descriptor = TopologyDescriptor::new(8, &vertices_per_face, &face_vertices);
    descriptor.creases(&crease_vertices, &crease_weights);

<<<<<<< HEAD
    let _cloned = descriptor.clone();
=======
    let _cloned = descriptor;
>>>>>>> 883af5a4
}

#[test]
fn test_topology_refiner_options_default() {
    let options = TopologyRefinerOptions::default();
    assert!(matches!(options.scheme, Scheme::CatmullClark));
    assert!(options.boundary_interpolation.is_none());
    assert!(matches!(
        options.face_varying_linear_interpolation,
        Some(FaceVaryingLinearInterpolation::All)
    ));
    assert!(matches!(options.creasing_method, CreasingMethod::Uniform));
    assert!(matches!(
        options.triangle_subdivision,
        TriangleSubdivision::CatmullClark
    ));
}

#[test]
fn test_topology_refiner_options_custom() {
    let options = TopologyRefinerOptions {
        scheme: Scheme::Loop,
        boundary_interpolation: Some(BoundaryInterpolation::EdgeOnly),
        face_varying_linear_interpolation: None,
        creasing_method: CreasingMethod::Chaikin,
        triangle_subdivision: TriangleSubdivision::Smooth,
    };

    assert!(matches!(options.scheme, Scheme::Loop));
    assert!(matches!(
        options.boundary_interpolation,
        Some(BoundaryInterpolation::EdgeOnly)
    ));
    assert!(options.face_varying_linear_interpolation.is_none());
    assert!(matches!(options.creasing_method, CreasingMethod::Chaikin));
    assert!(matches!(
        options.triangle_subdivision,
        TriangleSubdivision::Smooth
    ));
}

#[test]
fn test_topology_refiner_creation() {
    let vertices_per_face = [4, 4, 4, 4, 4, 4];
    let face_vertices = [
        0, 1, 3, 2, 2, 3, 5, 4, 4, 5, 7, 6, 6, 7, 1, 0, 1, 7, 5, 3, 6, 0, 2, 4,
    ];

    let descriptor = TopologyDescriptor::new(8, &vertices_per_face, &face_vertices);
    let options = TopologyRefinerOptions::default();

    let refiner =
        TopologyRefiner::new(descriptor, options).expect("Failed to create TopologyRefiner");

    // Check initial state.
    assert_eq!(refiner.refinement_levels(), 1);
    assert_eq!(refiner.vertex_total_count(), 8);
    assert_eq!(refiner.face_total_count(), 6);
    assert_eq!(refiner.edge_total_count(), 12);
    // A newly created refiner hasn't had uniform refinement applied yet
    // The is_uniform() state is implementation-defined until refinement is applied
    assert!(!refiner.has_holes());
}

#[test]
fn test_topology_refiner_uniform_refinement() {
    let vertices_per_face = [4, 4, 4, 4, 4, 4];
    let face_vertices = [
        0, 1, 3, 2, 2, 3, 5, 4, 4, 5, 7, 6, 6, 7, 1, 0, 1, 7, 5, 3, 6, 0, 2, 4,
    ];

    let descriptor = TopologyDescriptor::new(8, &vertices_per_face, &face_vertices);
    let options = TopologyRefinerOptions::default();

    let mut refiner =
        TopologyRefiner::new(descriptor, options).expect("Failed to create TopologyRefiner");

    // Refine uniformly to level 2.
    refiner.refine_uniform(UniformRefinementOptions {
        refinement_level: 2,
        ..Default::default()
    });

    assert_eq!(refiner.refinement_levels(), 3); // Base + 2 refined levels.
    assert!(refiner.is_uniform());
    assert_eq!(refiner.max_level(), 2);

    // Check we can access all levels.
    assert!(refiner.level(0).is_some());
    assert!(refiner.level(1).is_some());
    assert!(refiner.level(2).is_some());
    assert!(refiner.level(3).is_none());
}

#[test]
fn test_topology_level_access() {
    let vertices_per_face = [4, 4, 4, 4, 4, 4];
    let face_vertices = [
        0, 1, 3, 2, 2, 3, 5, 4, 4, 5, 7, 6, 6, 7, 1, 0, 1, 7, 5, 3, 6, 0, 2, 4,
    ];

    let descriptor = TopologyDescriptor::new(8, &vertices_per_face, &face_vertices);
    let options = TopologyRefinerOptions::default();

    let refiner =
        TopologyRefiner::new(descriptor, options).expect("Failed to create TopologyRefiner");

    let level0 = refiner.level(0).expect("Level 0 should exist");

    // Test count methods.
    assert_eq!(level0.vertex_count(), 8);
    assert_eq!(level0.face_count(), 6);
    assert_eq!(level0.edge_count(), 12);
    assert_eq!(level0.face_vertex_count(), 24); // 6 faces * 4 vertices each.
}

#[test]
fn test_topology_level_face_vertices() {
    let vertices_per_face = [4, 4, 4, 4, 4, 4];
    let face_vertices = [
        0, 1, 3, 2, 2, 3, 5, 4, 4, 5, 7, 6, 6, 7, 1, 0, 1, 7, 5, 3, 6, 0, 2, 4,
    ];

    let descriptor = TopologyDescriptor::new(8, &vertices_per_face, &face_vertices);
    let options = TopologyRefinerOptions::default();

    let refiner =
        TopologyRefiner::new(descriptor, options).expect("Failed to create TopologyRefiner");

    let level0 = refiner.level(0).expect("Level 0 should exist");

    // Check face vertices.
    let face0_verts = level0
        .face_vertices(Index::from(0u32))
        .expect("Face 0 should have vertices");
    assert_eq!(face0_verts.len(), 4);
    assert_eq!(face0_verts[0].0, 0);
    assert_eq!(face0_verts[1].0, 1);
    assert_eq!(face0_verts[2].0, 3);
    assert_eq!(face0_verts[3].0, 2);

    // Test invalid face index.
    assert!(level0.face_vertices(Index::from(99u32)).is_none());
}

#[test]
fn test_topology_level_relationships() {
    let vertices_per_face = [3, 3]; // Two triangles sharing an edge.
    let face_vertices = [0, 1, 2, 1, 3, 2];

    let descriptor = TopologyDescriptor::new(4, &vertices_per_face, &face_vertices);
    let options = TopologyRefinerOptions::default();

    let refiner =
        TopologyRefiner::new(descriptor, options).expect("Failed to create TopologyRefiner");

    let level0 = refiner.level(0).expect("Level 0 should exist");

    // Find the shared edge between vertices 1 and 2.
    let edge = level0.find_edge(Index::from(1u32), Index::from(2u32));
    assert!(edge.is_some());

    // Test edge vertices.
    let edge_verts = level0
        .edge_vertices(edge.unwrap())
        .expect("Edge should have vertices");
    assert_eq!(edge_verts.len(), 2);

    // Test edge faces.
    let edge_faces = level0
        .edge_faces(edge.unwrap())
        .expect("Edge should have adjacent faces");
    assert_eq!(edge_faces.len(), 2); // Shared by two triangles.
}

#[test]
fn test_primvar_refiner() {
    let vertices_per_face = [4, 4, 4, 4, 4, 4];
    let face_vertices = [
        0, 1, 3, 2, 2, 3, 5, 4, 4, 5, 7, 6, 6, 7, 1, 0, 1, 7, 5, 3, 6, 0, 2, 4,
    ];

    // 3D positions for cube vertices.
    let positions = [
        -0.5, -0.5, 0.5, // 0
        0.5, -0.5, 0.5, // 1
        -0.5, 0.5, 0.5, // 2
        0.5, 0.5, 0.5, // 3
        -0.5, 0.5, -0.5, // 4
        0.5, 0.5, -0.5, // 5
        -0.5, -0.5, -0.5, // 6
        0.5, -0.5, -0.5, // 7
    ];

    let descriptor = TopologyDescriptor::new(8, &vertices_per_face, &face_vertices);
    let options = TopologyRefinerOptions::default();

    let mut refiner =
        TopologyRefiner::new(descriptor, options).expect("Failed to create TopologyRefiner");

    refiner.refine_uniform(UniformRefinementOptions {
        refinement_level: 1,
        ..Default::default()
    });

    let primvar_refiner = PrimvarRefiner::new(&refiner);

    // Interpolate positions to level 1.
    let refined_positions = primvar_refiner
        .interpolate(1, 3, &positions)
        .expect("Failed to interpolate primvars");

    // Level 1 should have more vertices than level 0.
    let level1_vertex_count = refiner.level(1).unwrap().vertex_count();
    assert!(level1_vertex_count > 8);
    assert_eq!(refined_positions.len(), level1_vertex_count * 3);
}

#[test]
fn test_stencil_table() {
    let vertices_per_face = [4, 4, 4, 4, 4, 4];
    let face_vertices = [
        0, 1, 3, 2, 2, 3, 5, 4, 4, 5, 7, 6, 6, 7, 1, 0, 1, 7, 5, 3, 6, 0, 2, 4,
    ];

    let descriptor = TopologyDescriptor::new(8, &vertices_per_face, &face_vertices);
    let options = TopologyRefinerOptions::default();

    let mut refiner =
        TopologyRefiner::new(descriptor, options).expect("Failed to create TopologyRefiner");

    refiner.refine_uniform(UniformRefinementOptions {
        refinement_level: 2,
        ..Default::default()
    });

    let stencil_options = StencilTableOptions {
        generate_offsets: true,
        generate_intermediate_levels: false,
        ..Default::default()
    };

    let stencil_table = StencilTable::new(&refiner, stencil_options);

    // Debug output
    let num_levels = refiner.refinement_levels();
    let level0_verts = refiner.level(0).unwrap().vertex_count();
    let level1_verts = refiner.level(1).unwrap().vertex_count();
    let level2_verts = refiner.level(2).unwrap().vertex_count();
    let total_verts = refiner.vertex_total_count();

    println!("Debug StencilTable test:");
    println!("  Refinement levels: {num_levels}");
    println!("  Level 0 vertices: {level0_verts}");
    println!("  Level 1 vertices: {level1_verts}");
    println!("  Level 2 vertices: {level2_verts}");
    println!("  Total vertices: {total_verts}");
    println!("  StencilTable options:");
    println!("    generate_offsets: {}", stencil_options.generate_offsets);
    println!(
        "    generate_intermediate_levels: {}",
        stencil_options.generate_intermediate_levels
    );
    println!(
        "    generate_control_vertices: {}",
        stencil_options.generate_control_vertices
    );

    // Stencil table should have stencils for refined vertices.
    // The exact number depends on the refinement level and topology.
    let stencil_count = stencil_table.len();
<<<<<<< HEAD
    println!("  Stencil count: {}", stencil_count);
=======
    println!("  Stencil count: {stencil_count}");
>>>>>>> 883af5a4

    // Try with default options too
    let default_stencil_table = StencilTable::new(&refiner, StencilTableOptions::default());
    let default_count = default_stencil_table.len();
<<<<<<< HEAD
    println!("  Default stencil count: {}", default_count);
=======
    println!("  Default stencil count: {default_count}");
>>>>>>> 883af5a4

    assert!(
        stencil_count > 0,
        "StencilTable should contain stencils after refinement"
    );
    assert_eq!(
        stencil_count, 98,
        "StencilTable should have 98 stencils for level 2 vertices only"
    );
}

#[test]
fn test_uniform_refinement_options_default() {
    let options = UniformRefinementOptions::default();
    assert_eq!(options.refinement_level, 4);
    assert!(options.order_vertices_from_faces_first);
    assert!(options.full_topology_in_last_level);
}

#[test]
fn test_adaptive_refinement_options_default() {
    let options = AdaptiveRefinementOptions::default();
    assert_eq!(options.isolation_level, 4);
    assert_eq!(options.secondary_level, 15);
    assert!(!options.single_crease_patch);
    assert!(!options.infintely_sharp_patch);
    assert!(!options.consider_face_varying_channels);
    assert!(!options.order_vertices_from_faces_first);
}

#[test]
fn test_deprecated_method_wrappers() {
    let vertices_per_face = [4, 4, 4, 4, 4, 4];
    let face_vertices = [
        0, 1, 3, 2, 2, 3, 5, 4, 4, 5, 7, 6, 6, 7, 1, 0, 1, 7, 5, 3, 6, 0, 2, 4,
    ];

    let descriptor = TopologyDescriptor::new(8, &vertices_per_face, &face_vertices);
    let options = TopologyRefinerOptions::default();

    let refiner =
        TopologyRefiner::new(descriptor, options).expect("Failed to create TopologyRefiner");

    // Test deprecated methods still work.
    #[allow(deprecated)]
    {
        assert_eq!(refiner.vertices_total_len(), refiner.vertex_total_count());
        assert_eq!(refiner.edges_total_len(), refiner.edge_total_count());
        assert_eq!(refiner.faces_total_len(), refiner.face_total_count());
        assert_eq!(
            refiner.face_vertices_total_len(),
            refiner.face_vertex_total_count()
        );
    }

    let level0 = refiner.level(0).expect("Level 0 should exist");

    #[allow(deprecated)]
    {
        assert_eq!(level0.vertices_len(), level0.vertex_count());
        assert_eq!(level0.faces_len(), level0.face_count());
        assert_eq!(level0.edges_len(), level0.edge_count());
        assert_eq!(level0.face_vertices_len(), level0.face_vertex_count());
    }
}<|MERGE_RESOLUTION|>--- conflicted
+++ resolved
@@ -30,11 +30,7 @@
     let mut descriptor = TopologyDescriptor::new(8, &vertices_per_face, &face_vertices);
     descriptor.creases(&crease_vertices, &crease_weights);
 
-<<<<<<< HEAD
     let _cloned = descriptor.clone();
-=======
-    let _cloned = descriptor;
->>>>>>> 883af5a4
 }
 
 #[test]
@@ -306,20 +302,12 @@
     // Stencil table should have stencils for refined vertices.
     // The exact number depends on the refinement level and topology.
     let stencil_count = stencil_table.len();
-<<<<<<< HEAD
     println!("  Stencil count: {}", stencil_count);
-=======
-    println!("  Stencil count: {stencil_count}");
->>>>>>> 883af5a4
 
     // Try with default options too
     let default_stencil_table = StencilTable::new(&refiner, StencilTableOptions::default());
     let default_count = default_stencil_table.len();
-<<<<<<< HEAD
     println!("  Default stencil count: {}", default_count);
-=======
-    println!("  Default stencil count: {default_count}");
->>>>>>> 883af5a4
 
     assert!(
         stencil_count > 0,
