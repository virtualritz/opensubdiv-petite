use std::env;
use std::fs;
use std::path::{Path, PathBuf};

#[cfg(feature = "truck")]
use opensubdiv_petite::far::EndCapType;

/// Get the default EndCapType based on feature flags
#[cfg(feature = "truck")]
pub fn default_end_cap_type() -> EndCapType {
    #[cfg(feature = "b_spline_end_caps")]
    {
        EndCapType::BSplineBasis
    }
    #[cfg(not(feature = "b_spline_end_caps"))]
    {
        EndCapType::GregoryBasis
    }
}

/// Check if tests should update expected results
pub fn should_update_expected() -> bool {
    // Check for UPDATE_EXPECTED environment variable
    if env::var("UPDATE_EXPECTED").is_ok() {
        return true;
    }

    // Check for --update or -u flag in test arguments
    let args: Vec<String> = env::args().collect();
    args.iter().any(|arg| arg == "--update" || arg == "-u")
}

/// Get the path to the expected results directory
pub fn expected_results_dir() -> PathBuf {
    PathBuf::from(env!("CARGO_MANIFEST_DIR"))
        .join("tests")
        .join("expected_results")
}

/// Get the path to the test output directory (in target)
pub fn test_output_dir() -> PathBuf {
    let path = PathBuf::from(env!("CARGO_MANIFEST_DIR"))
        .join("target")
        .join("test_output");

    // Create directory if it doesn't exist
    fs::create_dir_all(&path).expect("Failed to create test output directory");
    path
}

/// Compare or update a test result file
pub fn assert_file_matches(actual_path: &Path, expected_filename: &str) {
    let expected_path = expected_results_dir().join(expected_filename);

    if should_update_expected() {
        // Update mode: copy actual to expected
<<<<<<< HEAD
        fs::copy(actual_path, &expected_path).expect(&format!(
            "Failed to update expected file: {}",
            expected_filename
        ));
        println!("Updated expected file: {}", expected_filename);
=======
        fs::copy(actual_path, &expected_path)
            .unwrap_or_else(|_| panic!("Failed to update expected file: {expected_filename}"));
        println!("Updated expected file: {expected_filename}");
>>>>>>> 883af5a4
    } else {
        // Compare mode
        assert!(
            expected_path.exists(),
            "Expected file does not exist: {}. Run with UPDATE_EXPECTED=1 or --update to create it.",
            expected_path.display()
        );

<<<<<<< HEAD
        let actual_content = fs::read_to_string(actual_path).expect(&format!(
            "Failed to read actual file: {}",
            actual_path.display()
        ));
        let expected_content = fs::read_to_string(&expected_path).expect(&format!(
            "Failed to read expected file: {}",
            expected_path.display()
        ));
=======
        let actual_content = fs::read_to_string(actual_path)
            .unwrap_or_else(|_| panic!("Failed to read actual file: {}", actual_path.display()));
        let expected_content = fs::read_to_string(&expected_path).unwrap_or_else(|_| {
            panic!("Failed to read expected file: {}", expected_path.display())
        });
>>>>>>> 883af5a4

        // For STEP files, normalize the timestamp line before comparison
        let normalize_step = |content: &str| -> String {
            if expected_filename.ends_with(".step") {
                content
                    .lines()
                    .map(|line| {
                        if line.starts_with("FILE_NAME(") {
                            // Replace timestamp with placeholder
                            // Format: FILE_NAME('filename', 'timestamp', ...)
                            let mut in_quotes = false;
                            let mut quote_count = 0;
                            let mut result = String::new();
                            let mut chars = line.chars();

                            while let Some(ch) = chars.next() {
                                if ch == '\'' {
                                    in_quotes = !in_quotes;
                                    if !in_quotes {
                                        quote_count += 1;
                                    }
                                }

                                result.push(ch);

<<<<<<< HEAD
                                // After the second closing quote (end of timestamp), replace
                                // content
=======
                                // After the second closing quote (end of timestamp), replace content
>>>>>>> 883af5a4
                                if quote_count == 2 && !in_quotes {
                                    // Find the previous quote and replace the timestamp
                                    let timestamp_end = result.len() - 1;
                                    if let Some(timestamp_start) =
                                        result[..timestamp_end].rfind('\'')
                                    {
                                        result.replace_range(
                                            (timestamp_start + 1)..timestamp_end,
                                            "TIMESTAMP_PLACEHOLDER",
                                        );
                                    }
                                    // Add the rest of the line
                                    result.push_str(&chars.collect::<String>());
                                    break;
                                }
                            }

                            result
                        } else {
                            line.to_string()
                        }
                    })
                    .collect::<Vec<_>>()
                    .join("\n")
            } else {
                content.to_string()
            }
        };

        let normalized_actual = normalize_step(&actual_content);
        let normalized_expected = normalize_step(&expected_content);

        assert_eq!(
            normalized_actual,
            normalized_expected,
            "File content mismatch for {expected_filename}. Run with UPDATE_EXPECTED=1 or --update to update expected results."
        );
    }
}

/// Compare or update test result with in-memory content
pub fn assert_content_matches(actual_content: &str, expected_filename: &str) {
    let expected_path = expected_results_dir().join(expected_filename);

    if should_update_expected() {
        // Update mode: write content to expected file
<<<<<<< HEAD
        fs::write(&expected_path, actual_content).expect(&format!(
            "Failed to update expected file: {}",
            expected_filename
        ));
        println!("Updated expected file: {}", expected_filename);
=======
        fs::write(&expected_path, actual_content)
            .unwrap_or_else(|_| panic!("Failed to update expected file: {expected_filename}"));
        println!("Updated expected file: {expected_filename}");
>>>>>>> 883af5a4
    } else {
        // Compare mode
        assert!(
            expected_path.exists(),
            "Expected file does not exist: {}. Run with UPDATE_EXPECTED=1 or --update to create it.",
            expected_path.display()
        );

<<<<<<< HEAD
        let expected_content = fs::read_to_string(&expected_path).expect(&format!(
            "Failed to read expected file: {}",
            expected_path.display()
        ));
=======
        let expected_content = fs::read_to_string(&expected_path).unwrap_or_else(|_| {
            panic!("Failed to read expected file: {}", expected_path.display())
        });
>>>>>>> 883af5a4

        assert_eq!(
            actual_content,
            expected_content,
            "Content mismatch for {expected_filename}. Run with UPDATE_EXPECTED=1 or --update to update expected results."
        );
    }
}

/// Helper to create a test-specific output path
pub fn test_output_path(filename: &str) -> PathBuf {
    test_output_dir().join(filename)
}

#[cfg(test)]
mod tests {
    use super::*;

    #[test]
    fn test_directories_exist() {
        assert!(expected_results_dir().exists());
        assert!(test_output_dir().exists());
    }
}<|MERGE_RESOLUTION|>--- conflicted
+++ resolved
@@ -54,17 +54,11 @@
 
     if should_update_expected() {
         // Update mode: copy actual to expected
-<<<<<<< HEAD
         fs::copy(actual_path, &expected_path).expect(&format!(
             "Failed to update expected file: {}",
             expected_filename
         ));
         println!("Updated expected file: {}", expected_filename);
-=======
-        fs::copy(actual_path, &expected_path)
-            .unwrap_or_else(|_| panic!("Failed to update expected file: {expected_filename}"));
-        println!("Updated expected file: {expected_filename}");
->>>>>>> 883af5a4
     } else {
         // Compare mode
         assert!(
@@ -73,7 +67,6 @@
             expected_path.display()
         );
 
-<<<<<<< HEAD
         let actual_content = fs::read_to_string(actual_path).expect(&format!(
             "Failed to read actual file: {}",
             actual_path.display()
@@ -82,13 +75,6 @@
             "Failed to read expected file: {}",
             expected_path.display()
         ));
-=======
-        let actual_content = fs::read_to_string(actual_path)
-            .unwrap_or_else(|_| panic!("Failed to read actual file: {}", actual_path.display()));
-        let expected_content = fs::read_to_string(&expected_path).unwrap_or_else(|_| {
-            panic!("Failed to read expected file: {}", expected_path.display())
-        });
->>>>>>> 883af5a4
 
         // For STEP files, normalize the timestamp line before comparison
         let normalize_step = |content: &str| -> String {
@@ -114,12 +100,8 @@
 
                                 result.push(ch);
 
-<<<<<<< HEAD
                                 // After the second closing quote (end of timestamp), replace
                                 // content
-=======
-                                // After the second closing quote (end of timestamp), replace content
->>>>>>> 883af5a4
                                 if quote_count == 2 && !in_quotes {
                                     // Find the previous quote and replace the timestamp
                                     let timestamp_end = result.len() - 1;
@@ -166,17 +148,11 @@
 
     if should_update_expected() {
         // Update mode: write content to expected file
-<<<<<<< HEAD
         fs::write(&expected_path, actual_content).expect(&format!(
             "Failed to update expected file: {}",
             expected_filename
         ));
         println!("Updated expected file: {}", expected_filename);
-=======
-        fs::write(&expected_path, actual_content)
-            .unwrap_or_else(|_| panic!("Failed to update expected file: {expected_filename}"));
-        println!("Updated expected file: {expected_filename}");
->>>>>>> 883af5a4
     } else {
         // Compare mode
         assert!(
@@ -185,16 +161,10 @@
             expected_path.display()
         );
 
-<<<<<<< HEAD
         let expected_content = fs::read_to_string(&expected_path).expect(&format!(
             "Failed to read expected file: {}",
             expected_path.display()
         ));
-=======
-        let expected_content = fs::read_to_string(&expected_path).unwrap_or_else(|_| {
-            panic!("Failed to read expected file: {}", expected_path.display())
-        });
->>>>>>> 883af5a4
 
         assert_eq!(
             actual_content,
