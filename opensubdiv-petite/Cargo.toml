[package]
name = "opensubdiv-petite"
version = "0.3.0"
authors = ["Anders Langlands <anderslanglands@gmail.com>", "Moritz Moeller <virtualritz@protonmail.com>"]
edition = "2021"
keywords = ["graphics", "rendering", "3d", "subdivision-surface", "polygon-mesh"]
categories = ["graphics", "rendering::graphics-api", "api-bindings"]
license = "Apache-2.0"
description = "Wrapper around parts of Pixar’s OpenSubdiv"
exclude = [".github/**/*", "crates/**/*"]
readme = "README.md"
homepage = "https://graphics.pixar.com/opensubdiv/"
documentation = "https://docs.rs/opensubdiv-petite/"
repository = "https://github.com/virtualritz/opensubdiv-petite/"

[features]
default = ["topology_validation"]
bevy = ["dep:bevy", "dep:smooth-bevy-cameras", "tri_mesh_buffers"]
clew = ["opensubdiv-petite-sys/clew"]
cuda = ["opensubdiv-petite-sys/cuda"]
metal = ["opensubdiv-petite-sys/metal"]
omp = ["opensubdiv-petite-sys/omp"]
opencl = ["opensubdiv-petite-sys/opencl"]
openmp = ["opensubdiv-petite-sys/openmp"]
ptex = ["opensubdiv-petite-sys/ptex"]
tri_mesh_buffers = ["itertools", "ultraviolet", "slice-of-array"]
topology_validation = []
truck = ["truck-geometry", "truck-modeling"]
bevy_examples = ["bevy", "smooth-bevy-cameras"]

[dependencies]
derive_more = { version = "2", features = ["full"] }
opensubdiv-petite-sys = { version = "0.3.0", path = "../opensubdiv-petite-sys" }
num_enum = "0.7"
itertools = { version = "0.14", optional = true }
ultraviolet = { version = "0.10", optional = true }
slice-of-array = { version = "0.3", optional = true }
<<<<<<< HEAD
bevy = { version = "0.15", optional = true, default-features = false, features = ["bevy_core_pipeline", "bevy_asset", "bevy_render", "bevy_pbr", "bevy_winit"] }
smooth-bevy-cameras = { version = "0.14", optional = true }

[target.'cfg(target_os = "linux")'.dependencies.bevy]
version = "0.15"
optional = true
features = ["x11", "wayland"]
default-features = false
=======
truck-geometry = { version = "0.5", optional = true }
truck-modeling = { version = "0.6", optional = true }
bevy = { version = "0.16", optional = true, default-features = false, features = ["bevy_core_pipeline", "bevy_asset", "bevy_render", "bevy_pbr", "bevy_winit"] }
smooth-bevy-cameras = { version = "0.14", optional = true }

[dev-dependencies]
truck-stepio = "0.3"
anyhow = "1.0"
glam = "0.29"
>>>>>>> 8b0f2985

[dev-dependencies]

[[example]]
path = "examples/osd_tutorial_0_cuda.rs"
name = "osd_tutorial_0_cuda"
required-features = [ "cuda" ]

[[example]]
path = "examples/bevy.rs"
name = "bevy"
<<<<<<< HEAD
required-features = [ "bevy" ]
=======
required-features = [ "tri_mesh_buffers", "bevy_examples" ]

[[example]]
path = "examples/patch_table_example.rs"
name = "patch_table_example"

[[example]]
path = "examples/truck_integration_example.rs"
name = "truck_integration_example"
required-features = ["truck"]
>>>>>>> 8b0f2985

[package.metadata.docs.rs]
features = ["tri_mesh_buffers", "topology_validation"]<|MERGE_RESOLUTION|>--- conflicted
+++ resolved
@@ -35,28 +35,21 @@
 itertools = { version = "0.14", optional = true }
 ultraviolet = { version = "0.10", optional = true }
 slice-of-array = { version = "0.3", optional = true }
-<<<<<<< HEAD
-bevy = { version = "0.15", optional = true, default-features = false, features = ["bevy_core_pipeline", "bevy_asset", "bevy_render", "bevy_pbr", "bevy_winit"] }
-smooth-bevy-cameras = { version = "0.14", optional = true }
-
-[target.'cfg(target_os = "linux")'.dependencies.bevy]
-version = "0.15"
-optional = true
-features = ["x11", "wayland"]
-default-features = false
-=======
 truck-geometry = { version = "0.5", optional = true }
 truck-modeling = { version = "0.6", optional = true }
 bevy = { version = "0.16", optional = true, default-features = false, features = ["bevy_core_pipeline", "bevy_asset", "bevy_render", "bevy_pbr", "bevy_winit"] }
 smooth-bevy-cameras = { version = "0.14", optional = true }
 
+[target.'cfg(target_os = "linux")'.dependencies.bevy]
+version = "0.16"
+optional = true
+features = ["x11", "wayland"]
+default-features = false
+
 [dev-dependencies]
 truck-stepio = "0.3"
 anyhow = "1.0"
 glam = "0.29"
->>>>>>> 8b0f2985
-
-[dev-dependencies]
 
 [[example]]
 path = "examples/osd_tutorial_0_cuda.rs"
@@ -66,9 +59,6 @@
 [[example]]
 path = "examples/bevy.rs"
 name = "bevy"
-<<<<<<< HEAD
-required-features = [ "bevy" ]
-=======
 required-features = [ "tri_mesh_buffers", "bevy_examples" ]
 
 [[example]]
@@ -79,7 +69,6 @@
 path = "examples/truck_integration_example.rs"
 name = "truck_integration_example"
 required-features = ["truck"]
->>>>>>> 8b0f2985
 
 [package.metadata.docs.rs]
 features = ["tri_mesh_buffers", "topology_validation"]